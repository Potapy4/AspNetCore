<!-- This file is automatically generated. -->
<Project Sdk="Microsoft.NET.Sdk">
  <PropertyGroup>
    <TargetFrameworks>$(DefaultNetCoreTargetFramework)</TargetFrameworks>
  </PropertyGroup>
<<<<<<< HEAD
  <ItemGroup Condition="'$(TargetFramework)' == 'netcoreapp3.0'">
    <Compile Include="Microsoft.AspNetCore.HttpsPolicy.netcoreapp3.0.cs" />
    <Reference Include="Microsoft.AspNetCore.Http" />
    <Reference Include="Microsoft.AspNetCore.Http.Extensions" />
    <Reference Include="Microsoft.Extensions.Configuration.Binder" />
    <Reference Include="Microsoft.Extensions.Options" />
    <Reference Include="Microsoft.AspNetCore.Hosting.Abstractions" />
=======
  <ItemGroup Condition="'$(TargetFramework)' == '$(DefaultNetCoreTargetFramework)'">
    <Compile Include="Microsoft.AspNetCore.HttpsPolicy.netcoreapp.cs" />
    <Reference Include="Microsoft.AspNetCore.Http"  />
    <Reference Include="Microsoft.AspNetCore.Http.Extensions"  />
    <Reference Include="Microsoft.Extensions.Configuration.Binder"  />
    <Reference Include="Microsoft.Extensions.Options"  />
    <Reference Include="Microsoft.AspNetCore.Hosting.Abstractions"  />
>>>>>>> bc75981e
  </ItemGroup>
</Project><|MERGE_RESOLUTION|>--- conflicted
+++ resolved
@@ -3,22 +3,12 @@
   <PropertyGroup>
     <TargetFrameworks>$(DefaultNetCoreTargetFramework)</TargetFrameworks>
   </PropertyGroup>
-<<<<<<< HEAD
-  <ItemGroup Condition="'$(TargetFramework)' == 'netcoreapp3.0'">
-    <Compile Include="Microsoft.AspNetCore.HttpsPolicy.netcoreapp3.0.cs" />
+  <ItemGroup Condition="'$(TargetFramework)' == '$(DefaultNetCoreTargetFramework)'">
+    <Compile Include="Microsoft.AspNetCore.HttpsPolicy.netcoreapp.cs" />
     <Reference Include="Microsoft.AspNetCore.Http" />
     <Reference Include="Microsoft.AspNetCore.Http.Extensions" />
     <Reference Include="Microsoft.Extensions.Configuration.Binder" />
     <Reference Include="Microsoft.Extensions.Options" />
     <Reference Include="Microsoft.AspNetCore.Hosting.Abstractions" />
-=======
-  <ItemGroup Condition="'$(TargetFramework)' == '$(DefaultNetCoreTargetFramework)'">
-    <Compile Include="Microsoft.AspNetCore.HttpsPolicy.netcoreapp.cs" />
-    <Reference Include="Microsoft.AspNetCore.Http"  />
-    <Reference Include="Microsoft.AspNetCore.Http.Extensions"  />
-    <Reference Include="Microsoft.Extensions.Configuration.Binder"  />
-    <Reference Include="Microsoft.Extensions.Options"  />
-    <Reference Include="Microsoft.AspNetCore.Hosting.Abstractions"  />
->>>>>>> bc75981e
   </ItemGroup>
 </Project>