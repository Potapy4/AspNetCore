// Copyright (c) .NET Foundation. All rights reserved.
// Licensed under the Apache License, Version 2.0. See License.txt in the project root for license information.

using System;
using System.Collections.Generic;
using System.Diagnostics.CodeAnalysis;
using System.IO.Pipelines;
using System.Linq;
using System.Net.Http;
using System.Net.WebSockets;
using System.Runtime.InteropServices;
using System.Threading;
using System.Threading.Tasks;
using Microsoft.AspNetCore.Connections;
using Microsoft.AspNetCore.Connections.Features;
using Microsoft.AspNetCore.Http.Connections.Client.Internal;
using Microsoft.AspNetCore.Http.Features;
using Microsoft.Extensions.Logging;
using Microsoft.Extensions.Logging.Abstractions;

namespace Microsoft.AspNetCore.Http.Connections.Client
{
    /// <summary>
    /// Used to make a connection to an ASP.NET Core ConnectionHandler using an HTTP-based transport.
    /// </summary>
    public partial class HttpConnection : ConnectionContext, IConnectionInherentKeepAliveFeature
    {
        // Not configurable on purpose, high enough that if we reach here, it's likely
        // a buggy server
        private static readonly int _maxRedirects = 100;
        private static readonly int _protocolVersionNumber = 1;
        private static readonly Task<string> _noAccessToken = Task.FromResult<string>(null);

        private static readonly TimeSpan HttpClientTimeout = TimeSpan.FromSeconds(120);

        private readonly ILogger _logger;

        private readonly SemaphoreSlim _connectionLock = new SemaphoreSlim(1, 1);
        private bool _started;
        private bool _disposed;
        private bool _hasInherentKeepAlive;

        private readonly HttpClient _httpClient;
        private readonly HttpConnectionOptions _httpConnectionOptions;
        private ITransport _transport;
        private readonly ITransportFactory _transportFactory;
        private string _connectionId;
        private readonly ConnectionLogScope _logScope;
        private readonly ILoggerFactory _loggerFactory;
        private Func<Task<string>> _accessTokenProvider;

        /// <inheritdoc />
        public override IDuplexPipe Transport
        {
            get
            {
                CheckDisposed();
                if (_transport == null)
                {
                    throw new InvalidOperationException($"Cannot access the {nameof(Transport)} pipe before the connection has started.");
                }
                return _transport;
            }
            set => throw new NotSupportedException("The transport pipe isn't settable.");
        }

        /// <inheritdoc />
        public override IFeatureCollection Features { get; } = new FeatureCollection();

        /// <summary>
        /// Gets or sets the connection ID.
        /// </summary>
        /// <remarks>
        /// The connection ID is set when the <see cref="HttpConnection"/> is started and should not be set by user code.
        /// If the connection was created with <see cref="HttpConnectionOptions.SkipNegotiation"/> set to <c>true</c>
        /// then the connection ID will be <c>null</c>.
        /// </remarks>
        public override string ConnectionId
        {
            get => _connectionId;
            set => throw new InvalidOperationException("The ConnectionId is set internally and should not be set by user code.");
        }

        /// <inheritdoc />
        public override IDictionary<object, object> Items { get; set; } = new ConnectionItems();

        /// <inheritdoc />
        bool IConnectionInherentKeepAliveFeature.HasInherentKeepAlive => _hasInherentKeepAlive;

        /// <summary>
        /// Initializes a new instance of the <see cref="HttpConnection"/> class.
        /// </summary>
        /// <param name="url">The URL to connect to.</param>
        public HttpConnection(Uri url)
            : this(url, HttpTransports.All)
        { }

        /// <summary>
        /// Initializes a new instance of the <see cref="HttpConnection"/> class.
        /// </summary>
        /// <param name="url">The URL to connect to.</param>
        /// <param name="transports">A bitmask combining one or more <see cref="HttpTransportType"/> values that specify what transports the client should use.</param>
        public HttpConnection(Uri url, HttpTransportType transports)
            : this(url, transports, loggerFactory: null)
        {
        }

        /// <summary>
        /// Initializes a new instance of the <see cref="HttpConnection"/> class.
        /// </summary>
        /// <param name="url">The URL to connect to.</param>
        /// <param name="transports">A bitmask combining one or more <see cref="HttpTransportType"/> values that specify what transports the client should use.</param>
        /// <param name="loggerFactory">The logger factory.</param>
        public HttpConnection(Uri url, HttpTransportType transports, ILoggerFactory loggerFactory)
            : this(CreateHttpOptions(url, transports), loggerFactory)
        {
        }

        private static HttpConnectionOptions CreateHttpOptions(Uri url, HttpTransportType transports)
        {
            if (url == null)
            {
                throw new ArgumentNullException(nameof(url));
            }
            return new HttpConnectionOptions { Url = url, Transports = transports };
        }

        /// <summary>
        /// Initializes a new instance of the <see cref="HttpConnection"/> class.
        /// </summary>
        /// <param name="httpConnectionOptions">The connection options to use.</param>
        /// <param name="loggerFactory">The logger factory.</param>
        public HttpConnection(HttpConnectionOptions httpConnectionOptions, ILoggerFactory loggerFactory)
        {
            if (httpConnectionOptions == null)
            {
                throw new ArgumentNullException(nameof(httpConnectionOptions));
            }

            if (httpConnectionOptions.Url == null)
            {
                throw new ArgumentException("Options does not have a URL specified.", nameof(httpConnectionOptions));
            }

            _loggerFactory = loggerFactory ?? NullLoggerFactory.Instance;

            _logger = _loggerFactory.CreateLogger<HttpConnection>();
            _httpConnectionOptions = httpConnectionOptions;

            if (!httpConnectionOptions.SkipNegotiation || httpConnectionOptions.Transports != HttpTransportType.WebSockets)
            {
                _httpClient = CreateHttpClient();
            }

<<<<<<< HEAD
            if (httpConnectionOptions.Transports == HttpTransportType.ServerSentEvents && OperatingSystem.IsBrowser())
=======
            _isRunningInBrowser = Utils.IsRunningInBrowser();

            if (httpConnectionOptions.Transports == HttpTransportType.ServerSentEvents && _isRunningInBrowser)
>>>>>>> 6a4b0936
            {
                throw new ArgumentException("ServerSentEvents can not be the only transport specified when running in the browser.", nameof(httpConnectionOptions));
            }

            _transportFactory = new DefaultTransportFactory(httpConnectionOptions.Transports, _loggerFactory, _httpClient, httpConnectionOptions, GetAccessTokenAsync);
            _logScope = new ConnectionLogScope();

            Features.Set<IConnectionInherentKeepAliveFeature>(this);
        }

        // Used by unit tests
        internal HttpConnection(HttpConnectionOptions httpConnectionOptions, ILoggerFactory loggerFactory, ITransportFactory transportFactory)
            : this(httpConnectionOptions, loggerFactory)
        {
            _transportFactory = transportFactory;
        }

        /// <summary>
        /// Starts the connection.
        /// </summary>
        /// <param name="cancellationToken">The token to monitor for cancellation requests. The default value is <see cref="CancellationToken.None" />.</param>
        /// <returns>A <see cref="Task"/> that represents the asynchronous start.</returns>
        /// <remarks>
        /// A connection cannot be restarted after it has stopped. To restart a connection
        /// a new instance should be created using the same options.
        /// </remarks>
        [SuppressMessage("ApiDesign", "RS0026:Do not add multiple overloads with optional parameters", Justification = "Required to maintain compatibility")]
        public Task StartAsync(CancellationToken cancellationToken = default)
        {
            return StartAsync(_httpConnectionOptions.DefaultTransferFormat, cancellationToken);
        }

        /// <summary>
        /// Starts the connection using the specified transfer format.
        /// </summary>
        /// <param name="transferFormat">The transfer format the connection should use.</param>
        /// <param name="cancellationToken">The token to monitor for cancellation requests. The default value is <see cref="CancellationToken.None" />.</param>
        /// <returns>A <see cref="Task"/> that represents the asynchronous start.</returns>
        /// <remarks>
        /// A connection cannot be restarted after it has stopped. To restart a connection
        /// a new instance should be created using the same options.
        /// </remarks>
        [SuppressMessage("ApiDesign", "RS0026:Do not add multiple overloads with optional parameters", Justification = "Required to maintain compatibility")]
        public async Task StartAsync(TransferFormat transferFormat, CancellationToken cancellationToken = default)
        {
            using (_logger.BeginScope(_logScope))
            {
                await StartAsyncCore(transferFormat, cancellationToken).ForceAsync();
            }
        }

        private async Task StartAsyncCore(TransferFormat transferFormat, CancellationToken cancellationToken)
        {
            CheckDisposed();

            if (_started)
            {
                Log.SkippingStart(_logger);
                return;
            }

            await _connectionLock.WaitAsync(cancellationToken);
            try
            {
                CheckDisposed();

                if (_started)
                {
                    Log.SkippingStart(_logger);
                    return;
                }

                Log.Starting(_logger);

                await SelectAndStartTransport(transferFormat, cancellationToken);

                _started = true;
                Log.Started(_logger);
            }
            finally
            {
                _connectionLock.Release();
            }
        }

        /// <summary>
        /// Disposes the connection.
        /// </summary>
        /// <returns>A <see cref="Task"/> that represents the asynchronous dispose.</returns>
        /// <remarks>
        /// A connection cannot be restarted after it has stopped. To restart a connection
        /// a new instance should be created using the same options.
        /// </remarks>
        public override async ValueTask DisposeAsync()
        {
            using (_logger.BeginScope(_logScope))
            {
                await DisposeAsyncCore().ForceAsync();
            }
        }

        private async Task DisposeAsyncCore()
        {
            if (_disposed)
            {
                return;
            }

            await _connectionLock.WaitAsync();
            try
            {
                if (!_disposed && _started)
                {
                    Log.DisposingHttpConnection(_logger);

                    // Stop the transport, but we don't care if it throws.
                    // The transport should also have completed the pipe with this exception.
                    try
                    {
                        await _transport.StopAsync();
                    }
                    catch (Exception ex)
                    {
                        Log.TransportThrewExceptionOnStop(_logger, ex);
                    }

                    Log.Disposed(_logger);
                }
                else
                {
                    Log.SkippingDispose(_logger);
                }

                _httpClient?.Dispose();
            }
            finally
            {
                // We want to do these things even if the WaitForWriterToComplete/WaitForReaderToComplete fails
                if (!_disposed)
                {
                    _disposed = true;
                }

                _connectionLock.Release();
            }
        }

        private async Task SelectAndStartTransport(TransferFormat transferFormat, CancellationToken cancellationToken)
        {
            var uri = _httpConnectionOptions.Url;
            // Set the initial access token provider back to the original one from options
            _accessTokenProvider = _httpConnectionOptions.AccessTokenProvider;

            var transportExceptions = new List<Exception>();

            if (_httpConnectionOptions.SkipNegotiation)
            {
                if (_httpConnectionOptions.Transports == HttpTransportType.WebSockets)
                {
                    Log.StartingTransport(_logger, _httpConnectionOptions.Transports, uri);
                    await StartTransport(uri, _httpConnectionOptions.Transports, transferFormat, cancellationToken);
                }
                else
                {
                    throw new InvalidOperationException("Negotiation can only be skipped when using the WebSocket transport directly.");
                }
            }
            else
            {
                NegotiationResponse negotiationResponse;
                var redirects = 0;

                do
                {
                    negotiationResponse = await GetNegotiationResponseAsync(uri, cancellationToken);

                    if (negotiationResponse.Url != null)
                    {
                        uri = new Uri(negotiationResponse.Url);
                    }

                    if (negotiationResponse.AccessToken != null)
                    {
                        string accessToken = negotiationResponse.AccessToken;
                        // Set the current access token factory so that future requests use this access token
                        _accessTokenProvider = () => Task.FromResult(accessToken);
                    }

                    redirects++;
                }
                while (negotiationResponse.Url != null && redirects < _maxRedirects);

                if (redirects == _maxRedirects && negotiationResponse.Url != null)
                {
                    throw new InvalidOperationException("Negotiate redirection limit exceeded.");
                }

                // This should only need to happen once
                var connectUrl = CreateConnectUrl(uri, negotiationResponse.ConnectionToken);

                // We're going to search for the transfer format as a string because we don't want to parse
                // all the transfer formats in the negotiation response, and we want to allow transfer formats
                // we don't understand in the negotiate response.
                var transferFormatString = transferFormat.ToString();

                foreach (var transport in negotiationResponse.AvailableTransports)
                {
                    if (!Enum.TryParse<HttpTransportType>(transport.Transport, out var transportType))
                    {
                        Log.TransportNotSupported(_logger, transport.Transport);
                        transportExceptions.Add(new TransportFailedException(transport.Transport, "The transport is not supported by the client."));
                        continue;
                    }

                    if (transportType == HttpTransportType.WebSockets && !IsWebSocketsSupported())
                    {
                        Log.WebSocketsNotSupportedByOperatingSystem(_logger);
                        transportExceptions.Add(new TransportFailedException("WebSockets", "The transport is not supported on this operating system."));
                        continue;
                    }

                    if (transportType == HttpTransportType.ServerSentEvents && OperatingSystem.IsBrowser())
                    {
                        Log.ServerSentEventsNotSupportedByBrowser(_logger);
                        transportExceptions.Add(new TransportFailedException("ServerSentEvents", "The transport is not supported in the browser."));
                        continue;
                    }

                    try
                    {
                        if ((transportType & _httpConnectionOptions.Transports) == 0)
                        {
                            Log.TransportDisabledByClient(_logger, transportType);
                            transportExceptions.Add(new TransportFailedException(transportType.ToString(), "The transport is disabled by the client."));
                        }
                        else if (!transport.TransferFormats.Contains(transferFormatString, StringComparer.Ordinal))
                        {
                            Log.TransportDoesNotSupportTransferFormat(_logger, transportType, transferFormat);
                            transportExceptions.Add(new TransportFailedException(transportType.ToString(), $"The transport does not support the '{transferFormat}' transfer format."));
                        }
                        else
                        {
                            // The negotiation response gets cleared in the fallback scenario.
                            if (negotiationResponse == null)
                            {
                                negotiationResponse = await GetNegotiationResponseAsync(uri, cancellationToken);
                                connectUrl = CreateConnectUrl(uri, negotiationResponse.ConnectionToken);
                            }

                            Log.StartingTransport(_logger, transportType, uri);
                            await StartTransport(connectUrl, transportType, transferFormat, cancellationToken);
                            break;
                        }
                    }
                    catch (Exception ex)
                    {
                        Log.TransportFailed(_logger, transportType, ex);

                        transportExceptions.Add(new TransportFailedException(transportType.ToString(), ex.Message, ex));

                        // Try the next transport
                        // Clear the negotiation response so we know to re-negotiate.
                        negotiationResponse = null;
                    }
                }
            }

            if (_transport == null)
            {
                if (transportExceptions.Count > 0)
                {
                    throw new AggregateException("Unable to connect to the server with any of the available transports.", transportExceptions);
                }
                else
                {
                    throw new NoTransportSupportedException("None of the transports supported by the client are supported by the server.");
                }
            }
        }

        private async Task<NegotiationResponse> NegotiateAsync(Uri url, HttpClient httpClient, ILogger logger, CancellationToken cancellationToken)
        {
            try
            {
                // Get a connection ID from the server
                Log.EstablishingConnection(logger, url);
                var urlBuilder = new UriBuilder(url);
                if (!urlBuilder.Path.EndsWith("/"))
                {
                    urlBuilder.Path += "/";
                }
                urlBuilder.Path += "negotiate";
                Uri uri;
                if (urlBuilder.Query.Contains("negotiateVersion"))
                {
                    uri = urlBuilder.Uri;
                }
                else
                {
                    uri = Utils.AppendQueryString(urlBuilder.Uri, $"negotiateVersion={_protocolVersionNumber}");
                }

                using (var request = new HttpRequestMessage(HttpMethod.Post, uri))
                {
                    // Corefx changed the default version and High Sierra curlhandler tries to upgrade request
                    request.Version = new Version(1, 1);

                    // ResponseHeadersRead instructs SendAsync to return once headers are read
                    // rather than buffer the entire response. This gives a small perf boost.
                    // Note that it is important to dispose of the response when doing this to
                    // avoid leaving the connection open.
                    using (var response = await httpClient.SendAsync(request, HttpCompletionOption.ResponseHeadersRead, cancellationToken))
                    {
                        response.EnsureSuccessStatusCode();
                        var responseBuffer = await response.Content.ReadAsByteArrayAsync();
                        var negotiateResponse = NegotiateProtocol.ParseResponse(responseBuffer);
                        if (!string.IsNullOrEmpty(negotiateResponse.Error))
                        {
                            throw new Exception(negotiateResponse.Error);
                        }
                        Log.ConnectionEstablished(_logger, negotiateResponse.ConnectionId);
                        return negotiateResponse;
                    }
                }
            }
            catch (Exception ex)
            {
                Log.ErrorWithNegotiation(logger, url, ex);
                throw;
            }
        }

        private static Uri CreateConnectUrl(Uri url, string connectionId)
        {
            if (string.IsNullOrWhiteSpace(connectionId))
            {
                throw new FormatException("Invalid connection id.");
            }

            return Utils.AppendQueryString(url, $"id={connectionId}");
        }

        private async Task StartTransport(Uri connectUrl, HttpTransportType transportType, TransferFormat transferFormat, CancellationToken cancellationToken)
        {
            // Construct the transport
            var transport = _transportFactory.CreateTransport(transportType);

            // Start the transport, giving it one end of the pipe
            try
            {
                await transport.StartAsync(connectUrl, transferFormat, cancellationToken);
            }
            catch (Exception ex)
            {
                Log.ErrorStartingTransport(_logger, transportType, ex);

                _transport = null;
                throw;
            }

            // Disable keep alives for long polling
            _hasInherentKeepAlive = transportType == HttpTransportType.LongPolling;

            // We successfully started, set the transport properties (we don't want to set these until the transport is definitely running).
            _transport = transport;

            Log.TransportStarted(_logger, transportType);
        }

        private HttpClient CreateHttpClient()
        {
            var httpClientHandler = new HttpClientHandler();
            HttpMessageHandler httpMessageHandler = httpClientHandler;

            var isBrowser = OperatingSystem.IsBrowser();

            if (_httpConnectionOptions != null)
            {
                if (!isBrowser)
                {
                    // Configure options that do not work in the browser inside this if-block
                    if (_httpConnectionOptions.Proxy != null)
                    {
                        httpClientHandler.Proxy = _httpConnectionOptions.Proxy;
                    }

<<<<<<< HEAD
                    try
                    {
                        // On supported platforms, we need to pass the cookie container to the http client
                        // so that we can capture any cookies from the negotiate response and give them to WebSockets.
                        httpClientHandler.CookieContainer = _httpConnectionOptions.Cookies;
                    }
                    catch (Exception ex) when (ex is NotSupportedException || ex is NotImplementedException)
                    {
                        // Some variants of Mono do not support client certs or cookies and will throw NotImplementedException or NotSupportedException
                        Log.CookiesNotSupported(_logger);
                    }
=======
                try
                {
                    // On supported platforms, we need to pass the cookie container to the http client
                    // so that we can capture any cookies from the negotiate response and give them to WebSockets.
                    httpClientHandler.CookieContainer = _httpConnectionOptions.Cookies;
                }
                // Some variants of Mono do not support client certs or cookies and will throw NotImplementedException or NotSupportedException
                // Also WASM doesn't support some settings in the browser
                catch (Exception ex) when (ex is NotSupportedException || ex is NotImplementedException)
                {
                    Log.CookiesNotSupported(_logger);
                }

                // Only access HttpClientHandler.ClientCertificates
                // if the user has configured those options
                // https://github.com/aspnet/SignalR/issues/2232
                var clientCertificates = _httpConnectionOptions.ClientCertificates;
                if (clientCertificates?.Count > 0)
                {
                    httpClientHandler.ClientCertificates.AddRange(clientCertificates);
                }
>>>>>>> 6a4b0936

                    // Only access HttpClientHandler.ClientCertificates
                    // if the user has configured those options
                    // https://github.com/aspnet/SignalR/issues/2232

                    var clientCertificates = _httpConnectionOptions.ClientCertificates;
                    if (clientCertificates?.Count > 0)
                    {
                        httpClientHandler.ClientCertificates.AddRange(clientCertificates);
                    }

                    if (_httpConnectionOptions.UseDefaultCredentials != null)
                    {
                        httpClientHandler.UseDefaultCredentials = _httpConnectionOptions.UseDefaultCredentials.Value;
                    }

                    if (_httpConnectionOptions.Credentials != null)
                    {
                        httpClientHandler.Credentials = _httpConnectionOptions.Credentials;
                    }
                }

                httpMessageHandler = httpClientHandler;
                if (_httpConnectionOptions.HttpMessageHandlerFactory != null)
                {
                    httpMessageHandler = _httpConnectionOptions.HttpMessageHandlerFactory(httpClientHandler);
                    if (httpMessageHandler == null)
                    {
                        throw new InvalidOperationException("Configured HttpMessageHandlerFactory did not return a value.");
                    }
                }

                // Apply the authorization header in a handler instead of a default header because it can change with each request
                httpMessageHandler = new AccessTokenHttpMessageHandler(httpMessageHandler, this);
            }

            // Wrap message handler after HttpMessageHandlerFactory to ensure not overridden
            httpMessageHandler = new LoggingHttpMessageHandler(httpMessageHandler, _loggerFactory);

            var httpClient = new HttpClient(httpMessageHandler);
            httpClient.Timeout = HttpClientTimeout;

            // Start with the user agent header
            httpClient.DefaultRequestHeaders.Add(Constants.UserAgent, Constants.UserAgentHeader);

            // Apply any headers configured on the HttpConnectionOptions
            if (_httpConnectionOptions?.Headers != null)
            {
                foreach (var header in _httpConnectionOptions.Headers)
                {
                    // Check if the key is User-Agent and remove if empty string then replace if it exists.
                    if (string.Equals(header.Key, Constants.UserAgent, StringComparison.OrdinalIgnoreCase))
                    {
                        if (string.IsNullOrEmpty(header.Value))
                        {
                            httpClient.DefaultRequestHeaders.Remove(header.Key);
                        }
                        else if (httpClient.DefaultRequestHeaders.Contains(header.Key))
                        {
                            httpClient.DefaultRequestHeaders.Remove(header.Key);
                            httpClient.DefaultRequestHeaders.Add(header.Key, header.Value);
                        }
                        else
                        {
                            httpClient.DefaultRequestHeaders.Add(header.Key, header.Value);
                        }
                    }
                    else
                    {
                        httpClient.DefaultRequestHeaders.Add(header.Key, header.Value);
                    }
                }
            }

            httpClient.DefaultRequestHeaders.Remove("X-Requested-With");
            // Tell auth middleware to 401 instead of redirecting
            httpClient.DefaultRequestHeaders.Add("X-Requested-With", "XMLHttpRequest");

            return httpClient;
        }

        internal Task<string> GetAccessTokenAsync()
        {
            if (_accessTokenProvider == null)
            {
                return _noAccessToken;
            }
            return _accessTokenProvider();
        }

        private void CheckDisposed()
        {
            if (_disposed)
            {
                throw new ObjectDisposedException(nameof(HttpConnection));
            }
        }

        private static bool IsWebSocketsSupported()
        {
#if NETSTANDARD2_1 || NETCOREAPP
            // .NET Core 2.1 and above has a managed implementation
            return true;
#else
            try
            {
                new ClientWebSocket().Dispose();
                return true;
            }
            catch
            {
                return false;
            }
#endif
        }

        private async Task<NegotiationResponse> GetNegotiationResponseAsync(Uri uri, CancellationToken cancellationToken)
        {
            var negotiationResponse = await NegotiateAsync(uri, _httpClient, _logger, cancellationToken);
            // If the negotiationVersion is greater than zero then we know that the negotiation response contains a
            // connectionToken that will be required to conenct. Otherwise we just set the connectionId and the
            // connectionToken on the client to the same value.
            _connectionId = negotiationResponse.ConnectionId;
            if (negotiationResponse.Version == 0)
            {
                negotiationResponse.ConnectionToken = _connectionId;
            }

            _logScope.ConnectionId = _connectionId;
            return negotiationResponse;
        }
    }
}<|MERGE_RESOLUTION|>--- conflicted
+++ resolved
@@ -152,13 +152,7 @@
                 _httpClient = CreateHttpClient();
             }
 
-<<<<<<< HEAD
             if (httpConnectionOptions.Transports == HttpTransportType.ServerSentEvents && OperatingSystem.IsBrowser())
-=======
-            _isRunningInBrowser = Utils.IsRunningInBrowser();
-
-            if (httpConnectionOptions.Transports == HttpTransportType.ServerSentEvents && _isRunningInBrowser)
->>>>>>> 6a4b0936
             {
                 throw new ArgumentException("ServerSentEvents can not be the only transport specified when running in the browser.", nameof(httpConnectionOptions));
             }
@@ -545,19 +539,6 @@
                         httpClientHandler.Proxy = _httpConnectionOptions.Proxy;
                     }
 
-<<<<<<< HEAD
-                    try
-                    {
-                        // On supported platforms, we need to pass the cookie container to the http client
-                        // so that we can capture any cookies from the negotiate response and give them to WebSockets.
-                        httpClientHandler.CookieContainer = _httpConnectionOptions.Cookies;
-                    }
-                    catch (Exception ex) when (ex is NotSupportedException || ex is NotImplementedException)
-                    {
-                        // Some variants of Mono do not support client certs or cookies and will throw NotImplementedException or NotSupportedException
-                        Log.CookiesNotSupported(_logger);
-                    }
-=======
                 try
                 {
                     // On supported platforms, we need to pass the cookie container to the http client
@@ -579,7 +560,6 @@
                 {
                     httpClientHandler.ClientCertificates.AddRange(clientCertificates);
                 }
->>>>>>> 6a4b0936
 
                     // Only access HttpClientHandler.ClientCertificates
                     // if the user has configured those options
